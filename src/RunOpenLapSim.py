"""
---------------------------
OpenLapSim - OLS
---------------------------
This is a quasi-static Lap Time Simulator for a simple point mass vehicle
with aero forces, constant tyre grip(x and y), engine torque map and gears.

Steps:
    1 - Select Files: TrackFile.txt and SetupFile.py
    2 - Calculate the Acceleration Envelope
    3 - Calculate the Lap Time Simulation (vcar)
    4 - Plot Results
---------------------------
@autor: Davide Strassera
@first release: 2019-12-21
by Python 3.7
---------------------------

"""
<<<<<<< HEAD
# ----------------------------------------------------------------------------

# import packages generic
import datetime
import matplotlib.pyplot as plt

# import packages (OLP)
from AccEnvCalc import AccEnvCalc
from LapTimeSimCalc import LapTimeSimCalc
from PostProc import PostProc
from SetupFileLoader import SetupFileLoader


class RunOpenLapSim:

    def __init__(self, setupFileName, trackFileName,
                 bExport, bPlot, bPlotExtra):
        # inputs
        self.setupFileName = setupFileName
        self.trackFileName = trackFileName
        self.bExport = bExport
        self.bPlot = bPlot
        self.bPlotExtra = bPlotExtra
        self.trackFilesPath = "trackFiles/"
        self.exportFilesPath = "exportFiles/"
        self.setupFilesPath = "setupFiles/"
        # outputs
        self.laptime = None
        self.vcarmax = None

    @staticmethod
    def createExportSimFile(vcar, dist, exportFilesPath):
        time = datetime.datetime.now()
        timestrf = time.strftime("%b-%d-%Y")
        NewExportFileName = (exportFilesPath + "SimExport_"
                             + str(timestrf) + ".txt")
        newFile = open(NewExportFileName, "w")

        for i in range(len(dist)):
            lineToWrite = (str(dist[i]) + "\t" + str(vcar[i]) + "\n")
            newFile.write(lineToWrite)
        newFile.close()
        return NewExportFileName

    def run(self):
        """
        ---------------------------
        Run Simulation
        ---------------------------
        """
        # SetupFile obj instantiation
        s = SetupFileLoader(self.setupFilesPath + self.setupFileName)
        s.loadJSON()

        # Run Acceleration Envelope
        aE = AccEnvCalc(s.setupDict)
        aE.Run()

        # Run Lap time Simulation
        trackFile = (self.trackFilesPath+self.trackFileName)
        l1 = LapTimeSimCalc(trackFile, aE.accEnvDict, 10)
        l1.Run()
        l2 = LapTimeSimCalc(trackFile, aE.accEnvDict,
                            l1.lapTimeSimDict["vxaccEnd"])
        l2.Run()

        # set output channels from simulation for Export
        vcar = l2.lapTimeSimDict["vcar"]  # car speed [m/s]
        dist = l2.lapTimeSimDict["dist"]  # circuit dist [m]

        # export
        if self.bExport == 1:
            RunOpenLapSim.createExportSimFile(vcar, dist, self.exportFilesPath)

        # Post Processing
        pP = PostProc(aE.accEnvDict, l2.lapTimeSimDict)
        pP.printData()
        if self.bPlot == 1:
            pP.plotAccEnv()
            pP.plotLapTimeSim()
        if self.bPlotExtra == 1:
            pP.plotLapTimeSimExtra()
            pP.plotAccEnvExtra()
        plt.show()  # plot all figure once at the end

        # output values
        self.laptime = l2.lapTimeSimDict["laptime"]
        self.vcarmax = l2.lapTimeSimDict["vcarmax"]

# ----------------------------------------------------------------------------


if __name__ == '__main__':

    # SetupFile.json
    setupFileName = "SetupFile.json"
    # TrackFile.txt
    trackFileName = "TrackFile.txt"
    # Additional Options
    bExport = 1
    bPlot = 1
    bPlotExtra = 0

    # object instantiation
    runOpenLapSim = RunOpenLapSim(setupFileName, trackFileName,
                                  bExport, bPlot, bPlotExtra)
    runOpenLapSim.run()
=======
#-----------------------------------------------------------------------------
"""
---------------------------
Select Files
---------------------------
"""
# SetupFile.json
setupFileName = "SetupFile.json"

# TrackFile.txt
trackFileName = "TrackFile.txt"

bExport = 1
bPlotExtra = 1
#-----------------------------------------------------------------------------

# import packages generic
import datetime
import time
# import packages (OLP)
from AccEnvCalc import*
from LapTimeSimCalc import*
from PostProc import*
from SetupFileLoader import SetupFileLoader

class RunOpenLapSim:
    
        def __init__(self, setupFileName, trackFileName, bExport, bPlotExtra): 
            # inputs
            self.setupFileName = setupFileName
            self.trackFileName = trackFileName
            self.bExport = bExport
            self.bPlotExtra = bPlotExtra
            self.trackFilesPath = "trackFiles/"
            self.exportFilesPath = "exportFiles/"
            self.setupFilesPath = "setupFiles/"
        
        @staticmethod
        def createExportSimFile(vcar, dist,exportFilesPath):        
            time = datetime.datetime.now()
            timestrf = time.strftime("%b-%d-%Y")
            NewExportFileName = (exportFilesPath+"SimExport_" + str(timestrf) + ".txt")
            newFile = open(NewExportFileName, "w")
            
            for i in range(len(dist)):  
                lineToWrite = (str(dist[i]) + "\t" + str(vcar[i]) + "\n")
                newFile.write(lineToWrite)
            newFile.close()
            return NewExportFileName;
        
        def run(self):                       
            """
            ---------------------------
            Run Simulation
            ---------------------------
            """
            # Computation time start
            tstart = time.time()
            
            #SetupFile obj instantiation
            s = SetupFileLoader(self.setupFilesPath + self.setupFileName)
            s.loadJSON()
            
            # Run Acceleration Envelope
            aE = AccEnvCalc(s.setupDict)
            aE.Run()
            
            # Run Lap time Simulation
            trackFile = (self.trackFilesPath+self.trackFileName)
            l1 = LapTimeSimCalc(trackFile,aE.accEnvDict,10)
            l1.Run()
            l2 = LapTimeSimCalc(trackFile,aE.accEnvDict,l1.lapTimeSimDict["vxaccEnd"])
            l2.Run()
            
            # Computation time end
            tend = time.time()
            tcomp = round(tend - tstart,1)
            print("Computational time: ", tcomp)

            # Post Processing
            pP = PostProc(aE.accEnvDict, l2.lapTimeSimDict)
            pP.plotAccEnv()
            pP.plotGGV()
            #pP.f1.show()
            pP.plotLapTimeSim()
            #pP.f2.show()
            if self.bPlotExtra==1 :
                pP.plotLapTimeSimExtra()
                #pP.f3.show()
                pP.plotAccEnvExtra()
                #pP.f4.show()
            pP.printData()
            plt.show() 
            # set output channels from simulation
            vcar = l2.lapTimeSimDict["vcar"] #car speed [m/s]
            dist = l2.lapTimeSimDict["dist"] #circuit dist [m]
            
            # export
            if self.bExport==1:
                RunOpenLapSim.createExportSimFile(vcar, dist,self.exportFilesPath)

#-----------------------------------------------------------------------------

#object instantiation
runOpenLapSim = RunOpenLapSim(setupFileName,trackFileName,bExport,bPlotExtra)
runOpenLapSim.run()

>>>>>>> cfd8c03e
<|MERGE_RESOLUTION|>--- conflicted
+++ resolved
@@ -17,12 +17,13 @@
 ---------------------------
 
 """
-<<<<<<< HEAD
+
 # ----------------------------------------------------------------------------
 
 # import packages generic
 import datetime
 import matplotlib.pyplot as plt
+import time
 
 # import packages (OLP)
 from AccEnvCalc import AccEnvCalc
@@ -47,6 +48,7 @@
         # outputs
         self.laptime = None
         self.vcarmax = None
+        self.tcomp = None  # computational time
 
     @staticmethod
     def createExportSimFile(vcar, dist, exportFilesPath):
@@ -63,11 +65,13 @@
         return NewExportFileName
 
     def run(self):
-        """
-        ---------------------------
-        Run Simulation
-        ---------------------------
-        """
+        print("---------------------------")
+        print("OpenLapSim")
+        print("---------------------------")
+
+        # Computation time start
+        tstart = time.time()
+
         # SetupFile obj instantiation
         s = SetupFileLoader(self.setupFilesPath + self.setupFileName)
         s.loadJSON()
@@ -92,11 +96,17 @@
         if self.bExport == 1:
             RunOpenLapSim.createExportSimFile(vcar, dist, self.exportFilesPath)
 
+        # Computation time end
+        tend = time.time()
+        tcomp = round(tend - tstart, 1)
+        print("Computational time: ", tcomp)
+
         # Post Processing
         pP = PostProc(aE.accEnvDict, l2.lapTimeSimDict)
         pP.printData()
         if self.bPlot == 1:
-            pP.plotAccEnv()
+            # pP.plotAccEnv()
+            pP.plotGGV()
             pP.plotLapTimeSim()
         if self.bPlotExtra == 1:
             pP.plotLapTimeSimExtra()
@@ -106,6 +116,7 @@
         # output values
         self.laptime = l2.lapTimeSimDict["laptime"]
         self.vcarmax = l2.lapTimeSimDict["vcarmax"]
+        self.tcomp = tcomp
 
 # ----------------------------------------------------------------------------
 
@@ -124,113 +135,4 @@
     # object instantiation
     runOpenLapSim = RunOpenLapSim(setupFileName, trackFileName,
                                   bExport, bPlot, bPlotExtra)
-    runOpenLapSim.run()
-=======
-#-----------------------------------------------------------------------------
-"""
----------------------------
-Select Files
----------------------------
-"""
-# SetupFile.json
-setupFileName = "SetupFile.json"
-
-# TrackFile.txt
-trackFileName = "TrackFile.txt"
-
-bExport = 1
-bPlotExtra = 1
-#-----------------------------------------------------------------------------
-
-# import packages generic
-import datetime
-import time
-# import packages (OLP)
-from AccEnvCalc import*
-from LapTimeSimCalc import*
-from PostProc import*
-from SetupFileLoader import SetupFileLoader
-
-class RunOpenLapSim:
-    
-        def __init__(self, setupFileName, trackFileName, bExport, bPlotExtra): 
-            # inputs
-            self.setupFileName = setupFileName
-            self.trackFileName = trackFileName
-            self.bExport = bExport
-            self.bPlotExtra = bPlotExtra
-            self.trackFilesPath = "trackFiles/"
-            self.exportFilesPath = "exportFiles/"
-            self.setupFilesPath = "setupFiles/"
-        
-        @staticmethod
-        def createExportSimFile(vcar, dist,exportFilesPath):        
-            time = datetime.datetime.now()
-            timestrf = time.strftime("%b-%d-%Y")
-            NewExportFileName = (exportFilesPath+"SimExport_" + str(timestrf) + ".txt")
-            newFile = open(NewExportFileName, "w")
-            
-            for i in range(len(dist)):  
-                lineToWrite = (str(dist[i]) + "\t" + str(vcar[i]) + "\n")
-                newFile.write(lineToWrite)
-            newFile.close()
-            return NewExportFileName;
-        
-        def run(self):                       
-            """
-            ---------------------------
-            Run Simulation
-            ---------------------------
-            """
-            # Computation time start
-            tstart = time.time()
-            
-            #SetupFile obj instantiation
-            s = SetupFileLoader(self.setupFilesPath + self.setupFileName)
-            s.loadJSON()
-            
-            # Run Acceleration Envelope
-            aE = AccEnvCalc(s.setupDict)
-            aE.Run()
-            
-            # Run Lap time Simulation
-            trackFile = (self.trackFilesPath+self.trackFileName)
-            l1 = LapTimeSimCalc(trackFile,aE.accEnvDict,10)
-            l1.Run()
-            l2 = LapTimeSimCalc(trackFile,aE.accEnvDict,l1.lapTimeSimDict["vxaccEnd"])
-            l2.Run()
-            
-            # Computation time end
-            tend = time.time()
-            tcomp = round(tend - tstart,1)
-            print("Computational time: ", tcomp)
-
-            # Post Processing
-            pP = PostProc(aE.accEnvDict, l2.lapTimeSimDict)
-            pP.plotAccEnv()
-            pP.plotGGV()
-            #pP.f1.show()
-            pP.plotLapTimeSim()
-            #pP.f2.show()
-            if self.bPlotExtra==1 :
-                pP.plotLapTimeSimExtra()
-                #pP.f3.show()
-                pP.plotAccEnvExtra()
-                #pP.f4.show()
-            pP.printData()
-            plt.show() 
-            # set output channels from simulation
-            vcar = l2.lapTimeSimDict["vcar"] #car speed [m/s]
-            dist = l2.lapTimeSimDict["dist"] #circuit dist [m]
-            
-            # export
-            if self.bExport==1:
-                RunOpenLapSim.createExportSimFile(vcar, dist,self.exportFilesPath)
-
-#-----------------------------------------------------------------------------
-
-#object instantiation
-runOpenLapSim = RunOpenLapSim(setupFileName,trackFileName,bExport,bPlotExtra)
-runOpenLapSim.run()
-
->>>>>>> cfd8c03e
+    runOpenLapSim.run()