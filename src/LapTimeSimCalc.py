<<<<<<< HEAD
"""
---------------------------
Lap Time Simulation Calculator - OLS
---------------------------
"""
# Import Packages
import numpy as np
import math as mt


class LapTimeSimCalc:

    def __init__(self, TrackFile, accEnvDict, vxaccStart):
        # inputs
        self.TrackFile = TrackFile
        self.vxvect = accEnvDict["vxvect"]
        self.axacc = accEnvDict["axacc"]
        self.axdec = accEnvDict["axdec"]
        self.ay = accEnvDict["ay"]
        self.vxaccStart = vxaccStart
        # outputs
        self.lapTimeSimDict = {
            "vcar": None,
            "dist": None,
            "time": None,
            "laptime": None,
            "vcarmax": None,
            "vxaccEnd": None,
            "vxacc": None,
            "vxdec": None,
            "vxcor": None,
        }

    def Run(self):
        # Load TrackFile
        track = np.loadtxt(self.TrackFile)
        dist = track[:, 0]
        curv = track[:, 1]

        # Speed Calculations
        small = 0.00000001  # to avoid division by zero

        # Max Cornering Speed
        curvvect = 1/(pow(self.vxvect, 2)/self.ay)
        curvvect[0] = 0.5
        curvclipped = np.zeros(len(curv))
        for i in range(len(curv)):
            # curvature clipped to max speed
            curvclipped[i] = max(np.absolute(curv[i]), min(curvvect))
        vxcor = np.interp(curvclipped, curvvect, self.vxvect, period=360)

        # Max Acceleration Speed
        vxacc = np.zeros(len(curv))
        vxacc[0] = self.vxaccStart  # must be the last vacc
        axaccmap = np.zeros(len(curv))
        aymap = np.zeros(len(curv))
        ayreal = np.zeros(len(curv))
        axcombine = np.zeros(len(curv))
        for i in range(len(dist)-1):
            axaccmap[i] = np.interp(vxacc[i], self.vxvect, self.axacc,
                                    period=360)
            aymap[i] = max(np.interp(vxacc[i], self.vxvect, self.ay,
                           period=360), small)
            ayreal[i] = pow(vxacc[i], 2)/(1/max(curv[i], small))
            axcombine[i] = axaccmap[i]*mt.sqrt(np.absolute(1-(ayreal[i]
                                                              / aymap[i])))
            vxacc[i+1] = min(vxcor[i+1], (vxacc[i]+(dist[i+1]-dist[i])
                                          / vxacc[i]*axcombine[i]))

        # Max Deceleration Speed
        vxdec = np.zeros(len(curv))
        vxdec[-1] = vxacc[-1]
        axdecmap = np.zeros(len(curv))
        aymap = np.zeros(len(curv))
        ayreal = np.zeros(len(curv))
        axcombine = np.zeros(len(curv))
        for i in reversed(range(len(dist))):
            axdecmap[i] = np.interp(vxdec[i], self.vxvect, self.axdec,
                                    period=360)
            aymap[i] = max(np.interp(vxacc[i], self.vxvect, self.ay,
                           period=360), small)
            ayreal[i] = pow(vxdec[i], 2)/(1/max(curv[i], small))
            axcombine[i] = axdecmap[i]*mt.sqrt(np.absolute(1-(ayreal[i]
                                                              / aymap[i])))
            vxdec[i-1] = min(vxcor[i-1], (vxdec[i]+(dist[i-1]-dist[i])
                                          / vxdec[i]*axcombine[i]))
        vxdec[-1] = vxacc[-1]

        # Final speed (vcar)
        vcar = np.zeros(len(dist))
        timestep = np.zeros(len(dist))
        time = np.zeros(len(dist))
        for i in range(len(dist)-1):
            vcar[i] = min(vxcor[i], vxacc[i], vxdec[i])
            timestep[i] = (dist[i+1]-dist[i])/vcar[i]
            time[i] = sum(timestep)

        vcar[(len(vcar)-1)] = vcar[(len(vcar)-2)]

        laptime = np.round(max(time), 3)
        vcarmax = np.round(max(vcar), 3)

        self.lapTimeSimDict = {
            "vcar": vcar,
            "dist": dist,
            "time": time,
            "laptime": laptime,
            "vcarmax": vcarmax,
            "vxaccEnd": vcar[(len(vcar) - 1)],
            "vxacc": vxacc,
            "vxdec": vxdec,
            "vxcor": vxcor,
        }

        print("LapSimTimeCalc completed")
=======
"""
---------------------------
Lap Time Simulation Calculator - OLS
---------------------------
"""
# Import Packages
import numpy as np
import math as mt
import scipy.interpolate as interp
import matplotlib.pyplot as plt

class LapTimeSimCalc:
    
        def __init__(self,TrackFile,accEnvDict,vxaccStart):
            #inputs
            self.TrackFile  = TrackFile
            self.GGVacc     = None 
            self.GGVdec     = None 
            self.GGVfull     = accEnvDict["GGVfull"] # ax,ay,vx
            self.vxaccStart = vxaccStart
            #outputs
            self.lapTimeSimDict = {
                "vcar"       : None,
                "dist"       : None,
                "time"       : None,
                "laptime"    : None,
                "vcarmax"    : None,
                "vxaccEnd"   : None,
                "vxacc"      : None,
                "vxdec"      : None,
                "vxcor"      : None,
                "GGVacc" :None,
                "GGVdec" :None,
            }

        @staticmethod
        def splitGGVfull(GGVfull):
            GGVacc = np.array([])
            GGVdec = np.array([])
            j, k = 0, 0
            for i in range(len(GGVfull[:, 0])):
                if GGVfull[i, 0] >= 0:
                    GGVacc = np.concatenate((GGVacc, GGVfull[i, :]))
                    j += 1
                if GGVfull[i, 0] <= 0:
                    GGVdec = np.concatenate((GGVdec, GGVfull[i, :]))
                    k += 1
            ncol = np.size(GGVfull, axis=1)
            GGVacc = np.resize(GGVacc, (j, 3))
            #print(GGVacc)
            GGVdec = np.resize(GGVdec, (k, 3))
            return GGVacc, GGVdec

        def Run(self):
            # Split the full GGV in acc and dec
            self.GGVacc, self.GGVdec = LapTimeSimCalc.splitGGVfull(self.GGVfull)
           
            # Load TrackFile
            track = np.loadtxt(self.TrackFile)
            dist = track[:, 0]
            curv = track[:, 1]
            
            # Speed Calculations
            small = 0.00000001  # to avoid division by zero
            
            # 1. Max Cornering Speed -----------------------------------------
            curvvect = np.array([])
            vxvect = np.array([])
            for i in range(len(self.GGVacc[:, 2])):
                # if ax == 0 & ay is positive
                if(self.GGVacc[i, 0] == 0) and (self.GGVacc[i, 1] >= 0):
                    vxclipped = max(self.GGVacc[i, 2], small)  # to avoid div by zero
                    curvvect = np.append(curvvect, self.GGVacc[i, 1]/pow(vxclipped, 2))  # C=ay/v^2
                    vxvect = np.append(vxvect, vxclipped)
            curvvect[0] = 0.5
            curvclipped = np.zeros(len(curv))
            for i in range(len(curv)):
                # curvature clipped to max speed
                curvclipped[i] = max(np.absolute(curv[i]), min(curvvect))
            # v corner from pure lateral (ay)
            vxcor = np.interp(curvclipped, curvvect, vxvect, period=360)

            # Max Acceleration Speed -----------------------------------------
            vxacc = np.zeros(len(curv))
            vxacc[0] = self.vxaccStart  # must be the last vacc
            ayreal = np.zeros(len(curv))
            axcombine = np.zeros(len(curv))

            # GGV surface
            def GGVaccSurf(self, vxacc, ay):
                X, Y, Z = self.GGVacc[:, 0], self.GGVacc[:, 1], self.GGVacc[:, 2]
                axcombine = interp.griddata((Y, Z), X, (ay, vxacc), method='linear')#,fill_value=0.0)
                return axcombine

            for i in range(len(dist)-1):
                ayreal[i] = pow(vxacc[i], 2)/(1/max(curv[i], small))
                axcombine[i] = GGVaccSurf(self, vxacc[i], ayreal[i])
                vxacc[i+1] = min(vxcor[i+1], (vxacc[i]+(dist[i+1]-dist[i])
                                              / vxacc[i]*axcombine[i]))

            # Max Deceleration Speed -----------------------------------------
            vxdec = np.zeros(len(curv))
            vxdec[-1] = vxacc[-1]
            ayreal = np.zeros(len(curv))
            axcombine = np.zeros(len(curv))

            # GGV surface
            def GGVdecSurf(self, vxdec, ay):
                X, Y, Z = self.GGVdec[:, 0], self.GGVdec[:, 1], self.GGVdec[:, 2]
                axcombine = interp.griddata((Y, Z), X, (ay, vxdec), method='linear')#,fill_value=0.0)
                return axcombine

            for i in reversed(range(len(dist))):
                ayreal[i] = pow(vxdec[i], 2)/(1/max(curv[i], small))
                axcombine[i] = GGVdecSurf(self, vxdec[i], ayreal[i])
                vxdec[i-1] = min(vxcor[i-1], (vxdec[i]+(dist[i-1]-dist[i])
                                              / vxdec[i]*axcombine[i]))
            vxdec[-1] = vxacc[-1]

            # Final speed (vcar) ---------------------------------------------
            vcar = np.zeros(len(dist))
            timestep = np.zeros(len(dist))
            time = np.zeros(len(dist))
            for i in range(len(dist)-1):
                vcar[i] = min(vxcor[i],vxacc[i],vxdec[i])
                timestep[i] = (dist[i+1]-dist[i])/vcar[i]
                time[i] = sum(timestep)
            
            vcar[(len(vcar)-1)] = vcar[(len(vcar)-2)] 
            
            laptime = np.round(max(time),3)
            vcarmax = np.round(max(vcar),3)
            
            self.lapTimeSimDict = {
                "vcar"      : vcar,
                "dist"      : dist,
                "time"      : time,
                "laptime"   : laptime,
                "vcarmax"   : vcarmax,
                "vxaccEnd"  : vcar[(len(vcar)- 1)],
                "vxacc"     : vxacc,
                "vxdec"     : vxdec,
                "vxcor"     : vxcor,
                "GGVacc" : self.GGVacc,
                "GGVdec" : self.GGVdec,
            }
            
            print("LapSimTimeCalc completed")
>>>>>>> cfd8c03e
<|MERGE_RESOLUTION|>--- conflicted
+++ resolved
@@ -1,4 +1,3 @@
-<<<<<<< HEAD
 """
 ---------------------------
 Lap Time Simulation Calculator - OLS
@@ -6,7 +5,7 @@
 """
 # Import Packages
 import numpy as np
-import math as mt
+import scipy.interpolate as interp
 
 
 class LapTimeSimCalc:
@@ -14,10 +13,9 @@
     def __init__(self, TrackFile, accEnvDict, vxaccStart):
         # inputs
         self.TrackFile = TrackFile
-        self.vxvect = accEnvDict["vxvect"]
-        self.axacc = accEnvDict["axacc"]
-        self.axdec = accEnvDict["axdec"]
-        self.ay = accEnvDict["ay"]
+        self.GGVacc = None
+        self.GGVdec = None
+        self.GGVfull = accEnvDict["GGVfull"]  # ax,ay,vx
         self.vxaccStart = vxaccStart
         # outputs
         self.lapTimeSimDict = {
@@ -30,9 +28,47 @@
             "vxacc": None,
             "vxdec": None,
             "vxcor": None,
+            "GGVacc": None,
+            "GGVdec": None,
         }
 
+    @staticmethod
+    def splitGGVfull(GGVfull):
+        """This method split the GGVfull (which means complete acc, dec and
+           mirror left, right), and split it into two matrices: GGVacc
+           and GGVdec. This is needed for proper griddata interpolation."""
+        GGVacc = np.array([])
+        GGVdec = np.array([])
+        j, k = 0, 0
+        for i in range(len(GGVfull[:, 0])):
+            # GGVacc with ax >=0
+            if GGVfull[i, 0] >= 0:
+                GGVacc = np.concatenate((GGVacc, GGVfull[i, :]))
+                j += 1
+            # GGVdec with ax < 0 or (with ax=0 and not max speed)
+            vxmax = max(GGVfull[:, 2])
+            bAxZeroAndNotTopSpeed = GGVfull[i, 0] == 0 and GGVfull[i, 2] < vxmax
+            if GGVfull[i, 0] < 0 or bAxZeroAndNotTopSpeed:
+                GGVdec = np.concatenate((GGVdec, GGVfull[i, :]))
+                k += 1
+        # ncol = np.size(GGVfull, axis=1)
+        GGVacc = np.resize(GGVacc, (j, 3))
+        GGVdec = np.resize(GGVdec, (k, 3))
+        return GGVacc, GGVdec
+
+    # GGV surface
+    @staticmethod
+    def GGVSurfInterp(vx, ay, X, Y, Z):
+        """ given vx, ay and the GGV vectors (X=ax, Y=ay, Z=speed) returns
+            the ax combined using griddata interpolation """
+        axcombine = interp.griddata((Y, Z), X, (ay, vx),
+                                    method='linear')  # ,fill_value=0.0)
+        return axcombine
+
     def Run(self):
+        # Split the full GGV in acc and dec
+        self.GGVacc, self.GGVdec = LapTimeSimCalc.splitGGVfull(self.GGVfull)
+
         # Load TrackFile
         track = np.loadtxt(self.TrackFile)
         dist = track[:, 0]
@@ -41,53 +77,53 @@
         # Speed Calculations
         small = 0.00000001  # to avoid division by zero
 
-        # Max Cornering Speed
-        curvvect = 1/(pow(self.vxvect, 2)/self.ay)
+        # 1. Max Cornering Speed ---------------------------------------------
+        curvvect = np.array([])
+        vxvect = np.array([])
+        for i in range(len(self.GGVacc[:, 2])):
+            # if ax == 0 & ay is positive
+            if(self.GGVacc[i, 0] == 0) and (self.GGVacc[i, 1] >= 0):
+                vxclipped = max(self.GGVacc[i, 2], small)  # to avoid div by zero
+                curvvect = np.append(curvvect, self.GGVacc[i, 1]/pow(vxclipped, 2))  # C=ay/v^2
+                vxvect = np.append(vxvect, vxclipped)
         curvvect[0] = 0.5
         curvclipped = np.zeros(len(curv))
         for i in range(len(curv)):
             # curvature clipped to max speed
             curvclipped[i] = max(np.absolute(curv[i]), min(curvvect))
-        vxcor = np.interp(curvclipped, curvvect, self.vxvect, period=360)
+        # v corner from pure lateral (ay)
+        vxcor = np.interp(curvclipped, curvvect, vxvect, period=360)
 
-        # Max Acceleration Speed
+        # 2. Max Acceleration Speed ------------------------------------------
         vxacc = np.zeros(len(curv))
         vxacc[0] = self.vxaccStart  # must be the last vacc
-        axaccmap = np.zeros(len(curv))
-        aymap = np.zeros(len(curv))
         ayreal = np.zeros(len(curv))
         axcombine = np.zeros(len(curv))
+
+        X, Y, Z = self.GGVacc[:, 0], self.GGVacc[:, 1], self.GGVacc[:, 2]
         for i in range(len(dist)-1):
-            axaccmap[i] = np.interp(vxacc[i], self.vxvect, self.axacc,
-                                    period=360)
-            aymap[i] = max(np.interp(vxacc[i], self.vxvect, self.ay,
-                           period=360), small)
             ayreal[i] = pow(vxacc[i], 2)/(1/max(curv[i], small))
-            axcombine[i] = axaccmap[i]*mt.sqrt(np.absolute(1-(ayreal[i]
-                                                              / aymap[i])))
+            axcombine[i] = LapTimeSimCalc.GGVSurfInterp(vxacc[i], ayreal[i],
+                                                        X, Y, Z)
             vxacc[i+1] = min(vxcor[i+1], (vxacc[i]+(dist[i+1]-dist[i])
                                           / vxacc[i]*axcombine[i]))
 
-        # Max Deceleration Speed
+        # 3. Max Deceleration Speed ------------------------------------------
         vxdec = np.zeros(len(curv))
         vxdec[-1] = vxacc[-1]
-        axdecmap = np.zeros(len(curv))
-        aymap = np.zeros(len(curv))
         ayreal = np.zeros(len(curv))
         axcombine = np.zeros(len(curv))
+
+        X, Y, Z = self.GGVdec[:, 0], self.GGVdec[:, 1], self.GGVdec[:, 2]
         for i in reversed(range(len(dist))):
-            axdecmap[i] = np.interp(vxdec[i], self.vxvect, self.axdec,
-                                    period=360)
-            aymap[i] = max(np.interp(vxacc[i], self.vxvect, self.ay,
-                           period=360), small)
             ayreal[i] = pow(vxdec[i], 2)/(1/max(curv[i], small))
-            axcombine[i] = axdecmap[i]*mt.sqrt(np.absolute(1-(ayreal[i]
-                                                              / aymap[i])))
+            axcombine[i] = LapTimeSimCalc.GGVSurfInterp(vxdec[i], ayreal[i],
+                                                        X, Y, Z)
             vxdec[i-1] = min(vxcor[i-1], (vxdec[i]+(dist[i-1]-dist[i])
                                           / vxdec[i]*axcombine[i]))
         vxdec[-1] = vxacc[-1]
 
-        # Final speed (vcar)
+        # Final speed (vcar) ---------------------------------------------
         vcar = np.zeros(len(dist))
         timestep = np.zeros(len(dist))
         time = np.zeros(len(dist))
@@ -111,156 +147,8 @@
             "vxacc": vxacc,
             "vxdec": vxdec,
             "vxcor": vxcor,
+            "GGVacc": self.GGVacc,
+            "GGVdec": self.GGVdec,
         }
 
-        print("LapSimTimeCalc completed")
-=======
-"""
----------------------------
-Lap Time Simulation Calculator - OLS
----------------------------
-"""
-# Import Packages
-import numpy as np
-import math as mt
-import scipy.interpolate as interp
-import matplotlib.pyplot as plt
-
-class LapTimeSimCalc:
-    
-        def __init__(self,TrackFile,accEnvDict,vxaccStart):
-            #inputs
-            self.TrackFile  = TrackFile
-            self.GGVacc     = None 
-            self.GGVdec     = None 
-            self.GGVfull     = accEnvDict["GGVfull"] # ax,ay,vx
-            self.vxaccStart = vxaccStart
-            #outputs
-            self.lapTimeSimDict = {
-                "vcar"       : None,
-                "dist"       : None,
-                "time"       : None,
-                "laptime"    : None,
-                "vcarmax"    : None,
-                "vxaccEnd"   : None,
-                "vxacc"      : None,
-                "vxdec"      : None,
-                "vxcor"      : None,
-                "GGVacc" :None,
-                "GGVdec" :None,
-            }
-
-        @staticmethod
-        def splitGGVfull(GGVfull):
-            GGVacc = np.array([])
-            GGVdec = np.array([])
-            j, k = 0, 0
-            for i in range(len(GGVfull[:, 0])):
-                if GGVfull[i, 0] >= 0:
-                    GGVacc = np.concatenate((GGVacc, GGVfull[i, :]))
-                    j += 1
-                if GGVfull[i, 0] <= 0:
-                    GGVdec = np.concatenate((GGVdec, GGVfull[i, :]))
-                    k += 1
-            ncol = np.size(GGVfull, axis=1)
-            GGVacc = np.resize(GGVacc, (j, 3))
-            #print(GGVacc)
-            GGVdec = np.resize(GGVdec, (k, 3))
-            return GGVacc, GGVdec
-
-        def Run(self):
-            # Split the full GGV in acc and dec
-            self.GGVacc, self.GGVdec = LapTimeSimCalc.splitGGVfull(self.GGVfull)
-           
-            # Load TrackFile
-            track = np.loadtxt(self.TrackFile)
-            dist = track[:, 0]
-            curv = track[:, 1]
-            
-            # Speed Calculations
-            small = 0.00000001  # to avoid division by zero
-            
-            # 1. Max Cornering Speed -----------------------------------------
-            curvvect = np.array([])
-            vxvect = np.array([])
-            for i in range(len(self.GGVacc[:, 2])):
-                # if ax == 0 & ay is positive
-                if(self.GGVacc[i, 0] == 0) and (self.GGVacc[i, 1] >= 0):
-                    vxclipped = max(self.GGVacc[i, 2], small)  # to avoid div by zero
-                    curvvect = np.append(curvvect, self.GGVacc[i, 1]/pow(vxclipped, 2))  # C=ay/v^2
-                    vxvect = np.append(vxvect, vxclipped)
-            curvvect[0] = 0.5
-            curvclipped = np.zeros(len(curv))
-            for i in range(len(curv)):
-                # curvature clipped to max speed
-                curvclipped[i] = max(np.absolute(curv[i]), min(curvvect))
-            # v corner from pure lateral (ay)
-            vxcor = np.interp(curvclipped, curvvect, vxvect, period=360)
-
-            # Max Acceleration Speed -----------------------------------------
-            vxacc = np.zeros(len(curv))
-            vxacc[0] = self.vxaccStart  # must be the last vacc
-            ayreal = np.zeros(len(curv))
-            axcombine = np.zeros(len(curv))
-
-            # GGV surface
-            def GGVaccSurf(self, vxacc, ay):
-                X, Y, Z = self.GGVacc[:, 0], self.GGVacc[:, 1], self.GGVacc[:, 2]
-                axcombine = interp.griddata((Y, Z), X, (ay, vxacc), method='linear')#,fill_value=0.0)
-                return axcombine
-
-            for i in range(len(dist)-1):
-                ayreal[i] = pow(vxacc[i], 2)/(1/max(curv[i], small))
-                axcombine[i] = GGVaccSurf(self, vxacc[i], ayreal[i])
-                vxacc[i+1] = min(vxcor[i+1], (vxacc[i]+(dist[i+1]-dist[i])
-                                              / vxacc[i]*axcombine[i]))
-
-            # Max Deceleration Speed -----------------------------------------
-            vxdec = np.zeros(len(curv))
-            vxdec[-1] = vxacc[-1]
-            ayreal = np.zeros(len(curv))
-            axcombine = np.zeros(len(curv))
-
-            # GGV surface
-            def GGVdecSurf(self, vxdec, ay):
-                X, Y, Z = self.GGVdec[:, 0], self.GGVdec[:, 1], self.GGVdec[:, 2]
-                axcombine = interp.griddata((Y, Z), X, (ay, vxdec), method='linear')#,fill_value=0.0)
-                return axcombine
-
-            for i in reversed(range(len(dist))):
-                ayreal[i] = pow(vxdec[i], 2)/(1/max(curv[i], small))
-                axcombine[i] = GGVdecSurf(self, vxdec[i], ayreal[i])
-                vxdec[i-1] = min(vxcor[i-1], (vxdec[i]+(dist[i-1]-dist[i])
-                                              / vxdec[i]*axcombine[i]))
-            vxdec[-1] = vxacc[-1]
-
-            # Final speed (vcar) ---------------------------------------------
-            vcar = np.zeros(len(dist))
-            timestep = np.zeros(len(dist))
-            time = np.zeros(len(dist))
-            for i in range(len(dist)-1):
-                vcar[i] = min(vxcor[i],vxacc[i],vxdec[i])
-                timestep[i] = (dist[i+1]-dist[i])/vcar[i]
-                time[i] = sum(timestep)
-            
-            vcar[(len(vcar)-1)] = vcar[(len(vcar)-2)] 
-            
-            laptime = np.round(max(time),3)
-            vcarmax = np.round(max(vcar),3)
-            
-            self.lapTimeSimDict = {
-                "vcar"      : vcar,
-                "dist"      : dist,
-                "time"      : time,
-                "laptime"   : laptime,
-                "vcarmax"   : vcarmax,
-                "vxaccEnd"  : vcar[(len(vcar)- 1)],
-                "vxacc"     : vxacc,
-                "vxdec"     : vxdec,
-                "vxcor"     : vxcor,
-                "GGVacc" : self.GGVacc,
-                "GGVdec" : self.GGVdec,
-            }
-            
-            print("LapSimTimeCalc completed")
->>>>>>> cfd8c03e
+        print("LapSimTimeCalc completed")